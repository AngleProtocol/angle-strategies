--- conflicted
+++ resolved
@@ -41,11 +41,11 @@
   perpetualManager: PerpetualManagerFront,
 ) => {
   const agTokenAddress = await stableMaster.agToken();
-  const agToken = (await ethers.getContractAt(AgToken__factory.abi, agTokenAddress)) as unknown as AgToken;
+  const agToken = ((await ethers.getContractAt(AgToken__factory.abi, agTokenAddress)) as unknown) as AgToken;
   const agTokenName = await agToken.name();
 
   const collatData = await stableMaster.collateralMap(poolManager.address);
-  const oracle = (await ethers.getContractAt(OracleMulti__factory.abi, collatData.oracle)) as unknown as OracleMulti;
+  const oracle = ((await ethers.getContractAt(OracleMulti__factory.abi, collatData.oracle)) as unknown) as OracleMulti;
   const oracleValues = await oracle.readAll();
 
   console.log(`
@@ -140,14 +140,14 @@
   const max = 500;
 
   const collatData = await stableMaster.collateralMap(poolManager.address);
-  const oracle = (await ethers.getContractAt(OracleMulti__factory.abi, collatData.oracle)) as unknown as OracleMulti;
+  const oracle = ((await ethers.getContractAt(OracleMulti__factory.abi, collatData.oracle)) as unknown) as OracleMulti;
   const oracleValues = await oracle.readAll();
 
   const collatAddress = (await stableMaster.collateralMap(poolManager.address)).token;
   const collat = (await ethers.getContractAt(ERC20__factory.abi, collatAddress)) as ERC20;
   const collatDecimal = await collat.decimals();
   const agTokenAddress = await stableMaster.agToken();
-  const agToken = (await ethers.getContractAt(AgToken__factory.abi, agTokenAddress)) as unknown as AgToken;
+  const agToken = ((await ethers.getContractAt(AgToken__factory.abi, agTokenAddress)) as unknown) as AgToken;
   let amount = parseUnits(Math.floor(Math.random() * (max - min + 1) + min).toString(), collatDecimal);
 
   const maxMintable = collatData.feeData.capOnStableMinted
@@ -182,7 +182,7 @@
   const collat = (await ethers.getContractAt(ERC20__factory.abi, collatAddress)) as ERC20;
   const collatDecimal = await collat.decimals();
   const agTokenAddress = await stableMaster.agToken();
-  const agToken = (await ethers.getContractAt(AgToken__factory.abi, agTokenAddress)) as unknown as AgToken;
+  const agToken = ((await ethers.getContractAt(AgToken__factory.abi, agTokenAddress)) as unknown) as AgToken;
 
   let amount = parseUnits(Math.floor(Math.random() * (max - min + 1) + min).toString(), 18);
   const maxAmount = (await agToken.balanceOf(user.address)).div(parseUnits('2', 0));
@@ -213,7 +213,7 @@
   const collatAddress = (await stableMaster.collateralMap(poolManager.address)).token;
   const collat = (await ethers.getContractAt(ERC20__factory.abi, collatAddress)) as ERC20;
   const sanTokenAddress = (await stableMaster.collateralMap(poolManager.address)).sanToken;
-  const sanToken = (await ethers.getContractAt(SanToken__factory.abi, sanTokenAddress)) as unknown as SanToken;
+  const sanToken = ((await ethers.getContractAt(SanToken__factory.abi, sanTokenAddress)) as unknown) as SanToken;
   const collatDecimal = await collat.decimals();
 
   const amount = parseUnits(Math.floor(Math.random() * (max - min + 1) + min).toString(), collatDecimal);
@@ -241,7 +241,7 @@
   const collatAddress = (await stableMaster.collateralMap(poolManager.address)).token;
   const collat = (await ethers.getContractAt(ERC20__factory.abi, collatAddress)) as ERC20;
   const sanTokenAddress = (await stableMaster.collateralMap(poolManager.address)).sanToken;
-  const sanToken = (await ethers.getContractAt(SanToken__factory.abi, sanTokenAddress)) as unknown as SanToken;
+  const sanToken = ((await ethers.getContractAt(SanToken__factory.abi, sanTokenAddress)) as unknown) as SanToken;
   const collatDecimal = await collat.decimals();
 
   let amount = parseUnits(Math.floor(Math.random() * (max - min + 1) + min).toString(), collatDecimal);
@@ -372,19 +372,7 @@
   // for FRAX we know it's 0
   // const balanceSlot = await findBalancesSlot(token.address);
   // console.log('the balance slot is ', balanceSlot);
-<<<<<<< HEAD
-<<<<<<< HEAD
-  const balanceStorage = utils.solidityKeccak256(['uint256', 'uint256'], [account, balanceSlot]).replace('0x0', '0x');
-=======
-  const balanceStorage = ethers.utils.hexStripZeros(
-    utils.solidityKeccak256(['uint256', 'uint256'], [account, balanceSlot]),
-  );
->>>>>>> 173cb458
-  const amountStorage = utils.hexZeroPad(utils.parseUnits(amount.toString(), await token.decimals()).toHexString(), 32);
-
-  await network.provider.send('hardhat_setStorageAt', [token.address, balanceStorage, amountStorage]);
-=======
-  const balanceSlot = 0;
+
   const balanceStorage = utils.solidityKeccak256(['uint256', 'uint256'], [account, balanceSlot]).replace('0x0', '0x');
 
   await network.provider.send('hardhat_setStorageAt', [
@@ -392,5 +380,4 @@
     balanceStorage,
     utils.hexZeroPad(utils.parseUnits(amount.toString(), await token.decimals()).toHexString(), 32),
   ]);
->>>>>>> 210fe20 (testing replacing storage)
 }